/*
 * Copyright (c) 2023, Ramkumar Natarajan
 * All rights reserved.
 *
 * Redistribution and use in source and binary forms, with or without
 * modification, are permitted provided that the following conditions are met:
 *
 *     * Redistributions of source code must retain the above copyright
 *       notice, this list of conditions and the following disclaimer.
 *     * Redistributions in binary form must reproduce the above copyright
 *       notice, this list of conditions and the following disclaimer in the
 *       documentation and/or other materials provided with the distribution.
 *     * Neither the name of the Carnegie Mellon University nor the names of its
 *       contributors may be used to endorse or promote products derived from
 *       this software without specific prior written permission.
 *
 * THIS SOFTWARE IS PROVIDED BY THE COPYRIGHT HOLDERS AND CONTRIBUTORS "AS IS"
 * AND ANY EXPRESS OR IMPLIED WARRANTIES, INCLUDING, BUT NOT LIMITED TO, THE
 * IMPLIED WARRANTIES OF MERCHANTABILITY AND FITNESS FOR A PARTICULAR PURPOSE
 * ARE DISCLAIMED. IN NO EVENT SHALL THE COPYRIGHT OWNER OR CONTRIBUTORS BE
 * LIABLE FOR ANY DIRECT, INDIRECT, INCIDENTAL, SPECIAL, EXEMPLARY, OR
 * CONSEQUENTIAL DAMAGES (INCLUDING, BUT NOT LIMITED TO, PROCUREMENT OF
 * SUBSTITUTE GOODS OR SERVICES; LOSS OF USE, DATA, OR PROFITS; OR BUSINESS
 * INTERRUPTION) HOWEVER CAUSED AND ON ANY THEORY OF LIABILITY, WHETHER IN
 * CONTRACT, STRICT LIABILITY, OR TORT (INCLUDING NEGLIGENCE OR OTHERWISE)
 * ARISING IN ANY WAY OUT OF THE USE OF THIS SOFTWARE, EVEN IF ADVISED OF THE
 * POSSIBILITY OF SUCH DAMAGE.
 */
/*!
 * \file   run_manipulation.cpp
 * \author Ramkumar Natarajan (rnataraj@cs.cmu.edu)
 * \date   2/21/23
 */

#include <cmath>
#include <cstdlib>
#include <iostream>
#include <fstream>
#include <numeric>
#include <boost/functional/hash.hpp>
#include <planners/insat/InsatPlanner.hpp>
#include <planners/insat/PinsatPlanner.hpp>
#include <planners/RrtPlanner.hpp>
#include <planners/RrtConnectPlanner.hpp>
#include "ManipulationActions.hpp"
#include <mujoco/mujoco.h>
#include <planners/insat/opt/BSplineOpt.hpp>

using namespace std;
using namespace ps;

vector<double> goal;
int dof;

double roundOff(double value, unsigned char prec)
{
    double pow_10 = pow(10.0, (double)prec);
    return round(value * pow_10) / pow_10;
}

double computeHeuristic(const StatePtrType& state_ptr)
{
    auto state_vars = state_ptr->GetStateVars();
    double dist_to_goal_region = 0.0;
    for (int i=0; i<dof; ++i)
    {
        dist_to_goal_region += std::sqrt((goal[i]-state_vars[i])*(goal[i]-state_vars[i]));
    }

    return dist_to_goal_region;
}

double computeHeuristicStateToState(const StatePtrType& state_ptr_1, const StatePtrType& state_ptr_2)
{
    auto state_vars_1 = state_ptr_1->GetStateVars();
    auto state_vars_2 = state_ptr_2->GetStateVars();
    double dist = 0.0;
    for (int i=0; i<dof; ++i)
    {
        dist += std::sqrt((state_vars_2[i]-state_vars_1[i])*(state_vars_2[i]-state_vars_1[i]));
    }
    return dist;
}

bool isGoalState(const StatePtrType& state_ptr, double dist_thresh)
{
    return (computeHeuristic(state_ptr) < dist_thresh);
}

size_t StateKeyGenerator(const StateVarsType& state_vars)
{
    size_t seed = 0;
    for (int i=0; i<dof; ++i)
    {
        boost::hash_combine(seed, state_vars[i]* M_PI / 180);
    }
    return seed;
}

size_t EdgeKeyGenerator(const EdgePtrType& edge_ptr)
{
    int controller_id;
    auto action_ptr = edge_ptr->action_ptr_;

    controller_id = std::stoi(action_ptr->GetType());

    if (controller_id > 2*dof)
    {
        throw runtime_error("Controller type not recognized in getEdgeKey!");
    }

    size_t seed = 0;
    boost::hash_combine(seed, edge_ptr->parent_state_ptr_->GetStateID());
    boost::hash_combine(seed, controller_id);

    return seed;
}

void constructActions(vector<shared_ptr<Action>>& action_ptrs,
                      ParamsType& action_params, std::string& mj_modelpath,
                      VecDf& ang_discretization,
                      ManipulationAction::OptVecPtrType& opt,
                      ManipulationAction::MjModelVecType m_vec,
                      ManipulationAction::MjDataVecType d_vec,
                      int num_threads)
{
//    OneJointAtATime(const std::string& type,
//    ParamsType params,
//    std::string& mj_modelpath,
//    VecDf ang_discretization,
//    OptVecPtrType opt,
//    MjModelVecType& m_vec, MjDataVecType& d_vec,
//            StateVarsType& goal,
//            int num_threads=1,
//            bool is_expensive = true):


    for (int i=0; i<=2*dof; ++i)
    {
        auto one_joint_action = std::make_shared<OneJointAtATime>(std::to_string(i), action_params, mj_modelpath, ang_discretization, opt, m_vec, d_vec, goal, num_threads);
        action_ptrs.emplace_back(one_joint_action);
    }
}

void constructPlanner(string planner_name, shared_ptr<Planner>& planner_ptr, vector<shared_ptr<Action>>& action_ptrs, ParamsType& planner_params, ParamsType& action_params)
{
    if (planner_name == "insat")
        planner_ptr = std::make_shared<InsatPlanner>(planner_params);
    else if (planner_name == "pinsat")
        planner_ptr = std::make_shared<PinsatPlanner>(planner_params);
    else if (planner_name == "rrt")
        planner_ptr = std::make_shared<RrtPlanner>(planner_params);
    else if (planner_name == "rrtconnect")
        planner_ptr = std::make_shared<RrtConnectPlanner>(planner_params);
    else
        throw runtime_error("Planner type not identified!");

    planner_ptr->SetActions(action_ptrs);
    planner_ptr->SetStateMapKeyGenerator(bind(StateKeyGenerator, placeholders::_1));
    planner_ptr->SetEdgeKeyGenerator(bind(EdgeKeyGenerator, placeholders::_1));
    planner_ptr->SetHeuristicGenerator(bind(computeHeuristic, placeholders::_1));
    planner_ptr->SetStateToStateHeuristicGenerator(bind(computeHeuristicStateToState, placeholders::_1, placeholders::_2));
    planner_ptr->SetGoalChecker(bind(isGoalState, placeholders::_1, 3.0));
}

std::random_device rd;
//std::mt19937 gen(rd());
std::mt19937 gen(1);  //here you could set the seed, but std::random_device already does that
std::uniform_real_distribution<float> dis(-1.0, 1.0);
VecDf genRandomVector(VecDf& low, VecDf& high, int size)
{
    VecDf range = high-low;
//    VecDf randvec = VecDf::Random(size);
    VecDf randvec = VecDf::NullaryExpr(size,1,[&](){return dis(gen);});
    randvec += VecDf::Constant(size, 1, 1.0);
    randvec /= 2.0;
    randvec = randvec.cwiseProduct(range);
    randvec += low;

    return randvec;
}

void generateStartsAndGoals(vector<vector<double>>& starts, vector<vector<double>>& goals, int num_runs, mjModel* m, mjData* d)
{
    bool valid = true;
    VecDf hi(dof), lo(dof);
    hi.setZero(); lo.setZero();
    for (int i=0; i<m->njnt; ++i)
    {
        lo(i) = m->jnt_range[2*i];
        hi(i) = m->jnt_range[2*i+1];
    }

    for (int i=0; i<num_runs; ++i)
    {
        VecDf st = genRandomVector(lo, hi, dof);
        VecDf go = genRandomVector(lo, hi, dof);
        for (int i=0; i<dof; ++i)
        {
            st(i) = angles::normalize_angle(st(i));
            go(i) = angles::normalize_angle(go(i));
        }

        std::vector<double> v_st, v_go;
        v_st.resize(dof);
        v_go.resize(dof);
        VecDf::Map(&v_st[0], st.size()) = st;
        VecDf::Map(&v_go[0], go.size()) = go;

        starts.emplace_back(v_st);
        goals.emplace_back(v_go);
    }
}

void setupMujoco(mjModel **m, mjData **d, std::string modelpath)
{
    *m = nullptr;
    if (std::strlen(modelpath.c_str()) > 4 && !strcmp(modelpath.c_str() + std::strlen(modelpath.c_str()) - 4, ".mjb"))
    {
        *m = mj_loadModel(modelpath.c_str(), nullptr);
    }
    else
    {
        *m = mj_loadXML(modelpath.c_str(), nullptr, nullptr, 0);
    }
    if (!m)
    {
        mju_error("Cannot load the model");
    }
    *d = mj_makeData(*m);
}

 int main(int argc, char* argv[])
{
    int num_threads;

   if (!strcmp(argv[1], "insat"))
   {
       if (argc != 2) throw runtime_error("Format: run_robot_nav_2d insat");
       num_threads = 1;
   }
   else if (!strcmp(argv[1], "pinsat") || !strcmp(argv[1], "rrt") || !strcmp(argv[1], "rrtconnect"))
   {
       if (argc != 3) throw runtime_error("Format: run_robot_nav_2d pinsat [num_threads]");
       num_threads = atoi(argv[2]);
   }
   else
   {
       throw runtime_error("Planner " + string(argv[1]) + " not identified");
   }

   string planner_name = argv[1];

    // num_threads = 1;
    // std::string planner_name = "insat";

    /// Load MuJoCo model
    std::string modelpath = "../third_party/mujoco-2.3.2/model/abb/irb_1600/irb1600_6_12.xml";
    mjModel *m = nullptr;
    mjData *d = nullptr;

    setupMujoco(&m,&d,modelpath);
    dof = m->nq;

    ManipulationAction::MjModelVecType m_vec;
    ManipulationAction::MjDataVecType d_vec;

    for (int i=0; i<num_threads; ++i)
    {
        mjModel* act_m= nullptr;
        mjData * act_d= nullptr;
        setupMujoco(&act_m, &act_d, modelpath);
        m_vec.push_back(act_m);
        d_vec.push_back(act_d);
    }


    // Experiment parameters
    int num_runs = 1;
    vector<int> scale_vec = {5, 5, 5, 10, 5};
    bool visualize_plan = true;
    bool load_starts_goals_from_file = true;

    // Define planner parameters
    ParamsType planner_params;
    planner_params["num_threads"] = num_threads;
    planner_params["heuristic_weight"] = 50;

    if ((planner_name == "rrt") || (planner_name == "rrtconnect"))
    {
        planner_params["eps"] = 1.0;
        planner_params["goal_bias_probability"] = 0.05;
        planner_params["termination_distance"] = 3.0;
    }


    // Generate random starts and goals
    std::vector<vector<double>> starts, goals;
    generateStartsAndGoals(starts, goals, num_runs, m, d);

    // Robot Params
    ABBParams robot_params;
    // Insat Params
    InsatParams insat_params(dof, 2*dof, dof);
    // spline params
    BSplineOpt::BSplineOptParams spline_params(dof, 8, 4, 1.0);
    // discretization
    VecDf discretization(dof);
    discretization.setOnes();
    discretization *= 0.2;

    vector<double> all_maps_time_vec, all_maps_cost_vec;
    vector<int> all_maps_num_edges_vec;
    unordered_map<string, vector<double>> all_action_eval_times;

    // create opt
    auto opt = BSplineOpt(insat_params, robot_params, spline_params);
    std::vector<BSplineOpt> opt_vec(num_threads, opt);
    auto opt_vec_ptr = std::make_shared<ManipulationAction::OptVecType>(opt_vec);

    // Construct actions
    ParamsType action_params;
    vector<shared_ptr<Action>> action_ptrs;
    constructActions(action_ptrs, action_params, modelpath, discretization, opt_vec_ptr, m_vec, d_vec, num_threads);


    int num_success = 0;
    for (int run = 0; run < num_runs; ++run)
    {
        // Set goal conditions
        goal = goals[run];
<<<<<<< HEAD

        // print start and goal
        std::cout << "start: ";
        for (double i: starts[run])
            std::cout << i << ' ';
        std::cout << std::endl;
        std::cout << "goal: ";
        for (double i: goals[run])
            std::cout << i << ' ';
        std::cout << std::endl;


        // create opt
        auto opt = BSplineOpt(insat_params, robot_params, spline_params);
        std::vector<BSplineOpt> opt_vec(num_threads, opt);
        auto opt_vec_ptr = std::make_shared<ManipulationAction::OptVecType>(opt_vec);

        // Construct actions
        ParamsType action_params;
        vector<shared_ptr<Action>> action_ptrs;
        constructActions(action_ptrs, action_params, modelpath, discretization, opt_vec_ptr, m_vec, d_vec, num_threads);
=======
        auto start = starts[run];
>>>>>>> 14cf7d2a

        // Construct planner
        shared_ptr<Planner> planner_ptr;
        constructPlanner(planner_name, planner_ptr, action_ptrs, planner_params, action_params);

        // Run experiments
        vector<double> time_vec, cost_vec;
        vector<int> num_edges_vec, threads_used_vec;
        vector<int> jobs_per_thread(planner_params["num_threads"], 0);
        unordered_map<string, vector<double>> action_eval_times;

        cout << " | Planner: " << planner_name
             << " | Heuristic weight: " << planner_params["heuristic_weight"]
             << " | Number of threads: " << planner_params["num_threads"]
             << " | Number of runs: " << num_runs
             << endl;
        cout <<  "---------------------------------------------------" << endl;

        cout << "Experiment: " << run << endl;

        // Set start state
        planner_ptr->SetStartState(start);
        if ((planner_name == "rrt") || (planner_name == "rrtconnect"))
        {
            planner_ptr->SetGoalState(goal);
        }


        double t=0, cost=0;
        int num_edges=0;

        bool plan_found = planner_ptr->Plan();

        if (plan_found)
        {
            auto planner_stats = planner_ptr->GetStats();

            time_vec.emplace_back(planner_stats.total_time_);
            all_maps_time_vec.emplace_back(planner_stats.total_time_);
            cost_vec.emplace_back(planner_stats.path_cost_);
            all_maps_cost_vec.emplace_back(planner_stats.path_cost_);
            num_edges_vec.emplace_back(planner_stats.num_evaluated_edges_);
            all_maps_num_edges_vec.emplace_back(planner_stats.num_evaluated_edges_);

            for (auto& [action, times] : planner_stats.action_eval_times_)
            {
                action_eval_times[action].insert(action_eval_times[action].end(), times.begin(), times.end());
                all_action_eval_times[action].insert(all_action_eval_times[action].end(), times.begin(), times.end());
            }

            threads_used_vec.emplace_back(planner_stats.num_threads_spawned_);
            cout << " | Time (s): " << planner_stats.total_time_
                 << " | Cost: " << planner_stats.path_cost_
                 << " | Length: " << planner_stats.path_length_
                 << " | State expansions: " << planner_stats.num_state_expansions_
                 << " | Threads used: " << planner_stats.num_threads_spawned_ << "/" << planner_params["num_threads"]
                 << " | Lock time: " <<  planner_stats.lock_time_
                 << " | Expand time: " << planner_stats.cumulative_expansions_time_
                 << " | Threads: " << planner_stats.num_threads_spawned_ << "/" << planner_params["num_threads"] << endl;

            // cout << endl << "------------- Jobs per thread -------------" << endl;
            // for (int tidx = 0; tidx < planner_params["num_threads"]; ++tidx)
            // cout << "thread: " << tidx << " jobs: " << planner_stats.num_jobs_per_thread_[tidx] << endl;
            for (int tidx = 0; tidx < planner_params["num_threads"]; ++tidx)
                jobs_per_thread[tidx] += planner_stats.num_jobs_per_thread_[tidx];

            num_success++;
    
            cout << endl << "************************" << endl;
            cout << "Number of runs: " << num_runs << endl;
            cout << "Mean time: " << accumulate(time_vec.begin(), time_vec.end(), 0.0)/time_vec.size() << endl;
            cout << "Mean cost: " << accumulate(cost_vec.begin(), cost_vec.end(), 0.0)/cost_vec.size() << endl;
            cout << "Mean threads used: " << accumulate(threads_used_vec.begin(), threads_used_vec.end(), 0.0)/threads_used_vec.size() << "/" << planner_params["num_threads"] << endl;
            cout << "Mean evaluated edges: " << roundOff(accumulate(num_edges_vec.begin(), num_edges_vec.end(), 0.0)/double(num_edges_vec.size()), 2) << endl;
            cout << endl << "------------- Mean jobs per thread -------------" << endl;
            for (int tidx = 0; tidx < planner_params["num_threads"]; ++tidx)
            {
                cout << "thread: " << tidx << " jobs: " << jobs_per_thread[tidx]/num_success << endl;
            }
            cout << "************************" << endl;

            cout << endl << "------------- Mean action eval times -------------" << endl;
            for (auto [action, times] : action_eval_times)
            {
                cout << action << ": " << accumulate(times.begin(), times.end(), 0.0)/times.size() << endl;
            }
            cout << "************************" << endl;
    
            if (visualize_plan)
            {
            }
    
        }
        else
        {
            cout << " | Plan not found!" << endl;
        }

<<<<<<< HEAD
        cout << endl << "************************" << endl;
        cout << "Number of runs: " << num_runs << endl;
        cout << "Mean time: " << accumulate(time_vec.begin(), time_vec.end(), 0.0)/time_vec.size() << endl;
        cout << "Mean cost: " << accumulate(cost_vec.begin(), cost_vec.end(), 0.0)/cost_vec.size() << endl;
        cout << "Mean threads used: " << accumulate(threads_used_vec.begin(), threads_used_vec.end(), 0.0)/threads_used_vec.size() << "/" << planner_params["num_threads"] << endl;
        cout << "Mean evaluated edges: " << roundOff(accumulate(num_edges_vec.begin(), num_edges_vec.end(), 0.0)/double(num_edges_vec.size()), 2) << endl;
        cout << endl << "------------- Mean jobs per thread -------------" << endl;
        for (int tidx = 0; tidx < planner_params["num_threads"]; ++tidx)
        {
            cout << "thread: " << tidx << " jobs: " << jobs_per_thread[tidx]/(num_success+1) << endl;
        }
        cout << "************************" << endl;
=======
>>>>>>> 14cf7d2a


    }

    cout << endl << "************ Global Stats ************" << endl;
    cout << "Success rate: " << double(num_success)/num_runs << endl;
    cout << "Mean time: " << accumulate(all_maps_time_vec.begin(), all_maps_time_vec.end(), 0.0)/all_maps_time_vec.size() << endl;
    cout << "Mean cost: " << accumulate(all_maps_cost_vec.begin(), all_maps_cost_vec.end(), 0.0)/all_maps_cost_vec.size() << endl;
    cout << "Mean evaluated edges: " << roundOff(accumulate(all_maps_num_edges_vec.begin(), all_maps_num_edges_vec.end(), 0.0)/double(all_maps_num_edges_vec.size()), 2) << endl;
    cout << endl << "************************" << endl;

    cout << endl << "------------- Mean action eval times -------------" << endl;
    for (auto [action, times] : all_action_eval_times)
    {
        cout << action << ": " << accumulate(times.begin(), times.end(), 0.0)/times.size() << endl;
    }
    cout << "************************" << endl;

}
<|MERGE_RESOLUTION|>--- conflicted
+++ resolved
@@ -92,7 +92,7 @@
     size_t seed = 0;
     for (int i=0; i<dof; ++i)
     {
-        boost::hash_combine(seed, state_vars[i]* M_PI / 180);
+        boost::hash_combine(seed, state_vars[i]);
     }
     return seed;
 }
@@ -164,8 +164,7 @@
 }
 
 std::random_device rd;
-//std::mt19937 gen(rd());
-std::mt19937 gen(1);  //here you could set the seed, but std::random_device already does that
+std::mt19937 gen(0);  //here you could set the seed, but std::random_device already does that
 std::uniform_real_distribution<float> dis(-1.0, 1.0);
 VecDf genRandomVector(VecDf& low, VecDf& high, int size)
 {
@@ -230,7 +229,7 @@
     *d = mj_makeData(*m);
 }
 
- int main(int argc, char* argv[])
+int main(int argc, char* argv[])
 {
     int num_threads;
 
@@ -276,7 +275,7 @@
 
 
     // Experiment parameters
-    int num_runs = 1;
+    int num_runs = 10;
     vector<int> scale_vec = {5, 5, 5, 10, 5};
     bool visualize_plan = true;
     bool load_starts_goals_from_file = true;
@@ -329,9 +328,9 @@
     {
         // Set goal conditions
         goal = goals[run];
-<<<<<<< HEAD
-
-        // print start and goal
+        auto start = starts[run];
+        
+	// print start and goal
         std::cout << "start: ";
         for (double i: starts[run])
             std::cout << i << ' ';
@@ -340,20 +339,6 @@
         for (double i: goals[run])
             std::cout << i << ' ';
         std::cout << std::endl;
-
-
-        // create opt
-        auto opt = BSplineOpt(insat_params, robot_params, spline_params);
-        std::vector<BSplineOpt> opt_vec(num_threads, opt);
-        auto opt_vec_ptr = std::make_shared<ManipulationAction::OptVecType>(opt_vec);
-
-        // Construct actions
-        ParamsType action_params;
-        vector<shared_ptr<Action>> action_ptrs;
-        constructActions(action_ptrs, action_params, modelpath, discretization, opt_vec_ptr, m_vec, d_vec, num_threads);
-=======
-        auto start = starts[run];
->>>>>>> 14cf7d2a
 
         // Construct planner
         shared_ptr<Planner> planner_ptr;
@@ -452,21 +437,6 @@
             cout << " | Plan not found!" << endl;
         }
 
-<<<<<<< HEAD
-        cout << endl << "************************" << endl;
-        cout << "Number of runs: " << num_runs << endl;
-        cout << "Mean time: " << accumulate(time_vec.begin(), time_vec.end(), 0.0)/time_vec.size() << endl;
-        cout << "Mean cost: " << accumulate(cost_vec.begin(), cost_vec.end(), 0.0)/cost_vec.size() << endl;
-        cout << "Mean threads used: " << accumulate(threads_used_vec.begin(), threads_used_vec.end(), 0.0)/threads_used_vec.size() << "/" << planner_params["num_threads"] << endl;
-        cout << "Mean evaluated edges: " << roundOff(accumulate(num_edges_vec.begin(), num_edges_vec.end(), 0.0)/double(num_edges_vec.size()), 2) << endl;
-        cout << endl << "------------- Mean jobs per thread -------------" << endl;
-        for (int tidx = 0; tidx < planner_params["num_threads"]; ++tidx)
-        {
-            cout << "thread: " << tidx << " jobs: " << jobs_per_thread[tidx]/(num_success+1) << endl;
-        }
-        cout << "************************" << endl;
-=======
->>>>>>> 14cf7d2a
 
 
     }
