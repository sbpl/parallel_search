/*
 * Copyright (c) 2023, Ramkumar Natarajan
 * All rights reserved.
 *
 * Redistribution and use in source and binary forms, with or without
 * modification, are permitted provided that the following conditions are met:
 *
 *     * Redistributions of source code must retain the above copyright
 *       notice, this list of conditions and the following disclaimer.
 *     * Redistributions in binary form must reproduce the above copyright
 *       notice, this list of conditions and the following disclaimer in the
 *       documentation and/or other materials provided with the distribution.
 *     * Neither the name of the Carnegie Mellon University nor the names of its
 *       contributors may be used to endorse or promote products derived from
 *       this software without specific prior written permission.
 *
 * THIS SOFTWARE IS PROVIDED BY THE COPYRIGHT HOLDERS AND CONTRIBUTORS "AS IS"
 * AND ANY EXPRESS OR IMPLIED WARRANTIES, INCLUDING, BUT NOT LIMITED TO, THE
 * IMPLIED WARRANTIES OF MERCHANTABILITY AND FITNESS FOR A PARTICULAR PURPOSE
 * ARE DISCLAIMED. IN NO EVENT SHALL THE COPYRIGHT OWNER OR CONTRIBUTORS BE
 * LIABLE FOR ANY DIRECT, INDIRECT, INCIDENTAL, SPECIAL, EXEMPLARY, OR
 * CONSEQUENTIAL DAMAGES (INCLUDING, BUT NOT LIMITED TO, PROCUREMENT OF
 * SUBSTITUTE GOODS OR SERVICES; LOSS OF USE, DATA, OR PROFITS; OR BUSINESS
 * INTERRUPTION) HOWEVER CAUSED AND ON ANY THEORY OF LIABILITY, WHETHER IN
 * CONTRACT, STRICT LIABILITY, OR TORT (INCLUDING NEGLIGENCE OR OTHERWISE)
 * ARISING IN ANY WAY OUT OF THE USE OF THIS SOFTWARE, EVEN IF ADVISED OF THE
 * POSSIBILITY OF SUCH DAMAGE.
 */
/*!
 * \file   run_manipulation.cpp
 * \author Ramkumar Natarajan (rnataraj@cs.cmu.edu)
 * \date   2/21/23
 */

#include <cmath>
#include <cstdlib>
#include <iostream>
#include <fstream>
#include <numeric>
#include <boost/functional/hash.hpp>
#include <planners/insat/InsatPlanner.hpp>
#include <planners/insat/PinsatPlanner.hpp>
#include <planners/RrtPlanner.hpp>
#include <planners/RrtConnectPlanner.hpp>
#include <planners/EpasePlanner.hpp>
#include "ManipulationActions.hpp"
#include <mujoco/mujoco.h>
#include <planners/insat/opt/BSplineOpt.hpp>

using namespace std;
using namespace ps;

#define TERMINATION_DIST 1.5

vector<double> goal;
int dof;

double roundOff(double value, unsigned char prec)
{
    double pow_10 = pow(10.0, (double)prec);
    return round(value * pow_10) / pow_10;
}

double computeHeuristic(const StateVarsType& state_vars)
{
    double dist_to_goal_region = 0.0;
    for (int i=0; i<dof; ++i)
    {
        dist_to_goal_region += std::sqrt((goal[i]-state_vars[i])*(goal[i]-state_vars[i]));
    }

    return dist_to_goal_region;
}

double computeHeuristicStateToState(const StateVarsType& state_vars_1, const StateVarsType& state_vars_2)
{
    double dist = 0.0;
    for (int i=0; i<dof; ++i)
    {
        dist += std::sqrt((state_vars_2[i]-state_vars_1[i])*(state_vars_2[i]-state_vars_1[i]));
    }
    return dist;
}

bool isGoalState(const StateVarsType& state_vars, double dist_thresh)
{
    return (computeHeuristic(state_vars) < dist_thresh);
}

size_t StateKeyGenerator(const StateVarsType& state_vars)
{
    size_t seed = 0;
    for (int i=0; i<dof; ++i)
    {
        boost::hash_combine(seed, state_vars[i]);
    }
    return seed;
}

size_t EdgeKeyGenerator(const EdgePtrType& edge_ptr)
{
    int controller_id;
    auto action_ptr = edge_ptr->action_ptr_;

    controller_id = std::stoi(action_ptr->GetType());

    if (controller_id > 2*dof)
    {
        throw runtime_error("Controller type not recognized in getEdgeKey!");
    }

    size_t seed = 0;
    boost::hash_combine(seed, edge_ptr->parent_state_ptr_->GetStateID());
    boost::hash_combine(seed, controller_id);

    return seed;
}

void postProcess(std::vector<PlanElement>& path, double& cost, const shared_ptr<Action>& act, BSplineOpt& opt)
{
    std::shared_ptr<InsatAction> ins_act = std::dynamic_pointer_cast<InsatAction>(act);
    opt.postProcess(path, cost, ins_act.get());
}

void constructActions(vector<shared_ptr<Action>>& action_ptrs,
                      ParamsType& action_params, std::string& mj_modelpath,
                      VecDf& ang_discretization,
                      ManipulationAction::OptVecPtrType& opt,
                      ManipulationAction::MjModelVecType m_vec,
                      ManipulationAction::MjDataVecType d_vec,
                      int num_threads)
{
    for (int i=0; i<=2*dof; ++i)
    {
        auto one_joint_action = std::make_shared<OneJointAtATime>(std::to_string(i), action_params, mj_modelpath, ang_discretization, opt, m_vec, d_vec, num_threads);
        action_ptrs.emplace_back(one_joint_action);
    }
}

void constructPlanner(string planner_name, shared_ptr<Planner>& planner_ptr, vector<shared_ptr<Action>>& action_ptrs, ParamsType& planner_params, ParamsType& action_params, BSplineOpt& opt)
{
    if (planner_name == "epase")
	planner_ptr = std::make_shared<EpasePlanner>(planner_params);	
    else if (planner_name == "insat")
        planner_ptr = std::make_shared<InsatPlanner>(planner_params);
    else if (planner_name == "pinsat")
        planner_ptr = std::make_shared<PinsatPlanner>(planner_params);
    else if (planner_name == "rrt")
        planner_ptr = std::make_shared<RrtPlanner>(planner_params);
    else if (planner_name == "rrtconnect")
        planner_ptr = std::make_shared<RrtConnectPlanner>(planner_params);
    else
        throw runtime_error("Planner type not identified!");

    planner_ptr->SetActions(action_ptrs);
    planner_ptr->SetStateMapKeyGenerator(bind(StateKeyGenerator, placeholders::_1));
    planner_ptr->SetEdgeKeyGenerator(bind(EdgeKeyGenerator, placeholders::_1));
    planner_ptr->SetHeuristicGenerator(bind(computeHeuristic, placeholders::_1));
    planner_ptr->SetStateToStateHeuristicGenerator(bind(computeHeuristicStateToState, placeholders::_1, placeholders::_2));
    planner_ptr->SetGoalChecker(bind(isGoalState, placeholders::_1, TERMINATION_DIST));
    planner_ptr->SetPostProcessor(bind(postProcess, placeholders::_1, placeholders::_2, action_ptrs[0], opt));
}

std::random_device rd;
std::mt19937 gen(0);  //here you could set the seed, but std::random_device already does that
std::uniform_real_distribution<float> dis(-1.0, 1.0);
VecDf genRandomVector(VecDf& low, VecDf& high, int size)
{
    VecDf range = high-low;
//    VecDf randvec = VecDf::Random(size);
    VecDf randvec = VecDf::NullaryExpr(size,1,[&](){return dis(gen);});
    randvec += VecDf::Constant(size, 1, 1.0);
    randvec /= 2.0;
    randvec = randvec.cwiseProduct(range);
    randvec += low;

    return randvec;
}

template<typename M>
M load_csv (const std::string & path, char delim=' ') {
    using namespace Eigen;
    std::ifstream indata;
    indata.open(path);
    std::string line;
    std::vector<double> values;
    uint rows = 0;
    while (std::getline(indata, line)) {
        std::stringstream lineStream(line);
        std::string cell;
        while (std::getline(lineStream, cell, delim)) {
            values.push_back(std::stod(cell));
        }
        ++rows;
    }
    return Map<const Matrix<typename M::Scalar, M::RowsAtCompileTime, M::ColsAtCompileTime, RowMajor>>(values.data(), rows, values.size()/rows);
}

//https://eigen.tuxfamily.org/dox/structEigen_1_1IOFormat.html
const static Eigen::IOFormat CSVFormat(Eigen::FullPrecision, Eigen::DontAlignCols, ", ", "\n");
void writeToCSVfile(std::string& fname, const MatDf& matrix)
{
    std::ofstream file(fname);
    if (file.is_open())
    {
        file << matrix.format(CSVFormat);
        file.close();
    }
}

void generateStartsAndGoals(vector<vector<double>>& starts, vector<vector<double>>& goals, int num_runs, mjModel* m, mjData* d)
{
    bool valid = true;
    VecDf hi(dof), lo(dof);
    hi.setZero(); lo.setZero();
    for (int i=0; i<m->njnt; ++i)
    {
        lo(i) = m->jnt_range[2*i];
        hi(i) = m->jnt_range[2*i+1];
    }

    for (int i=0; i<num_runs; ++i)
    {
        VecDf st = genRandomVector(lo, hi, dof);
        VecDf go = genRandomVector(lo, hi, dof);
        for (int i=0; i<dof; ++i)
        {
            if (i==3 || i==5) { st(i) = go(i) = 0.0;}
        }

        std::vector<double> v_st, v_go;
        v_st.resize(dof);
        v_go.resize(dof);
        VecDf::Map(&v_st[0], st.size()) = st;
        VecDf::Map(&v_go[0], go.size()) = go;

        starts.emplace_back(v_st);
        goals.emplace_back(v_go);
    }
}

void loadStartsAndGoalsFromFile(vector<vector<double>>& starts,
                                vector<vector<double>>& goals,
                                const string& start_path, const string& goal_path)
{
    MatDf start_mat = load_csv<MatDf>(start_path);
    MatDf goal_mat = load_csv<MatDf>(goal_path);

    for (int i=0; i<start_mat.rows(); ++i)
    {
//        for (int i=0; i<dof; ++i)
//        {
//            if (i==3 || i==5) { st(i) = go(i) = 0.0;}
//        }

        std::vector<double> v_st, v_go;
        v_st.resize(dof);
        v_go.resize(dof);
        VecDf::Map(&v_st[0], start_mat.cols()) = start_mat.row(i);
        VecDf::Map(&v_go[0], goal_mat.cols()) = goal_mat.row(i);

        starts.emplace_back(v_st);
        goals.emplace_back(v_go);
    }
}


MatDf sampleTrajectory(const drake::trajectories::BsplineTrajectory<double>& traj, double dt=1e-1)
{
    MatDf sampled_traj;
    int i=0;
    for (double t=0.0; t<=traj.end_time(); t+=dt)
    {
        sampled_traj.conservativeResize(dof, sampled_traj.cols()+1);
        sampled_traj.col(i) = traj.value(t);
        ++i;
    }
    return sampled_traj;
}


void setupMujoco(mjModel **m, mjData **d, std::string modelpath)
{
    *m = nullptr;
    if (std::strlen(modelpath.c_str()) > 4 && !strcmp(modelpath.c_str() + std::strlen(modelpath.c_str()) - 4, ".mjb"))
    {
        *m = mj_loadModel(modelpath.c_str(), nullptr);
    }
    else
    {
        *m = mj_loadXML(modelpath.c_str(), nullptr, nullptr, 0);
    }
    if (!m)
    {
        mju_error("Cannot load the model");
    }
    *d = mj_makeData(*m);
}

int main(int argc, char* argv[])
{
    int num_threads;

    if (!strcmp(argv[1], "insat"))
    {
      if (argc != 2) throw runtime_error("Format: run_robot_nav_2d insat");
      num_threads = 1;
    }
    else if (!strcmp(argv[1], "pinsat") || !strcmp(argv[1], "rrt") || !strcmp(argv[1], "rrtconnect") || !strcmp(argv[1], "epase"))
    {
      if (argc != 3) throw runtime_error("Format: run_robot_nav_2d pinsat [num_threads]");
      num_threads = atoi(argv[2]);
    }
    else
    {
      throw runtime_error("Planner " + string(argv[1]) + " not identified");
    }

    string planner_name = argv[1];


    /// Load MuJoCo model
    std::string modelpath = "../third_party/mujoco-2.3.2/model/abb/irb_1600/irb1600_6_12_shield.xml";
    mjModel *m = nullptr;
    mjData *d = nullptr;

    setupMujoco(&m,&d,modelpath);
    dof = m->nq;

    ManipulationAction::MjModelVecType m_vec;
    ManipulationAction::MjDataVecType d_vec;

    for (int i=0; i<num_threads; ++i)
    {
        mjModel* act_m= nullptr;
        mjData * act_d= nullptr;
        setupMujoco(&act_m, &act_d, modelpath);
        m_vec.push_back(act_m);
        d_vec.push_back(act_d);
    }


    // Experiment parameters
<<<<<<< HEAD
    int num_runs = 1000;
=======
    int num_runs = 803;
>>>>>>> 0902a122
    vector<int> scale_vec = {5, 5, 5, 10, 5};
    bool visualize_plan = true;
    bool load_starts_goals_from_file = true;

    // Define planner parameters
    ParamsType planner_params;
    planner_params["num_threads"] = num_threads;
    planner_params["heuristic_weight"] = 10;
    planner_params["timeout"] = 10;
    planner_params["adaptive_opt"] = 1;
    planner_params["smart_opt"] = 0;

    ofstream log_file;

<<<<<<< HEAD
    // if ((planner_params["adaptive_opt"] == 1) && ((planner_name == "insat") || (planner_name == "pinsat")))
    // {
    //    log_file.open("../logs/log_" + planner_name + "_adaptive.txt"); 
    // }
    // else
    // {
   log_file.open("../logs/" + planner_name + "_" + to_string(num_threads) + ".txt"); 
    // }
=======
    if ((planner_params["smart_opt"] == 1) && ((planner_name == "insat") || (planner_name == "pinsat")))
    {
        log_file.open("../logs/log_" + planner_name + "_smart.txt");
    }
    else if ((planner_params["adaptive_opt"] == 1) && ((planner_name == "insat") || (planner_name == "pinsat")))
    {
       log_file.open("../logs/log_" + planner_name + "_adaptive.txt"); 
    }
    else
    {
       log_file.open("../logs/log_" + planner_name + ".txt"); 
    }
>>>>>>> 0902a122

    if ((planner_name == "rrt") || (planner_name == "rrtconnect"))
    {
        planner_params["eps"] = 1.0;
        planner_params["goal_bias_probability"] = 0.05;
        planner_params["termination_distance"] = TERMINATION_DIST;
    }

    // Generate random starts and goals
    std::vector<vector<double>> starts, goals;
    if (load_starts_goals_from_file)
    {
        std::string starts_path = "../examples/manipulation/resources/shield/starts.txt";
        std::string goals_path = "../examples/manipulation/resources/shield/goals.txt";
        loadStartsAndGoalsFromFile(starts, goals, starts_path, goals_path);
    }
    else
    {
        generateStartsAndGoals(starts, goals, num_runs, m, d);
    }

    // Robot Params
    IRB1600 robot_params;
    // Insat Params
    InsatParams insat_params(dof, 2*dof, dof);
    // spline params
    BSplineOpt::BSplineOptParams spline_params(dof, 7, 4, 0.7, 0.7);
    spline_params.setAdaptiveParams(4, 7);
    // discretization
    VecDf discretization(dof);
    discretization.setOnes();
    discretization *= 0.2;

    vector<double> all_maps_time_vec, all_maps_cost_vec;
    vector<int> all_maps_num_edges_vec;
    unordered_map<string, vector<double>> all_action_eval_times;

    /// save logs
    MatDf start_log, goal_log, traj_log;
    std::string traj_path ="../logs/" + planner_name +"_abb_traj.txt";
    std::string starts_path ="../logs/" + planner_name + "_abb_starts.txt";
    std::string goals_path ="../logs/" + planner_name +"_abb_goals.txt";

    // create opt
    auto opt = BSplineOpt(insat_params, robot_params, spline_params);
    opt.SetGoalChecker(bind(isGoalState, placeholders::_1, TERMINATION_DIST));
    std::vector<BSplineOpt> opt_vec(num_threads, opt);
    auto opt_vec_ptr = std::make_shared<ManipulationAction::OptVecType>(opt_vec);

    // Construct actions
    ParamsType action_params;
    vector<shared_ptr<Action>> action_ptrs;
    constructActions(action_ptrs, action_params, modelpath, discretization, opt_vec_ptr, m_vec, d_vec, num_threads);

    std::vector<std::shared_ptr<ManipulationAction>> manip_action_ptrs;
    for (auto& a : action_ptrs)
    {
        std::shared_ptr<ManipulationAction> manip_action_ptr = std::dynamic_pointer_cast<ManipulationAction>(a);
        manip_action_ptrs.emplace_back(manip_action_ptr);
    }

    int num_success = 0;
    vector<vector<PlanElement>> plan_vec;

    int run_offset = 0;
<<<<<<< HEAD
    num_runs = starts.size();
=======
>>>>>>> 0902a122
    for (int run = run_offset; run < run_offset+num_runs; ++run)
    {
        // Set goal conditions
        goal = goals[run];
        auto start = starts[run];

        for (auto& op : *opt_vec_ptr)
        {
            op.updateStartAndGoal(start, goal);
        }

        for (auto& m : manip_action_ptrs)
        {
            m->setGoal(goals[run]);
        }

        // Construct planner
        shared_ptr<Planner> planner_ptr;
        constructPlanner(planner_name, planner_ptr, action_ptrs, planner_params, action_params, opt_vec[0]);

        // Run experiments
        vector<double> time_vec, cost_vec;
        vector<int> num_edges_vec, threads_used_vec;
        vector<int> jobs_per_thread(planner_params["num_threads"], 0);
        unordered_map<string, vector<double>> action_eval_times;

        cout << " | Planner: " << planner_name
             << " | Heuristic weight: " << planner_params["heuristic_weight"]
             << " | Number of threads: " << planner_params["num_threads"]
             << " | Number of runs: " << num_runs
             << endl;
        cout <<  "---------------------------------------------------" << endl;

        cout << "Experiment: " << run << endl;
        // print start and goal
        std::cout << "start: ";
        for (double i: starts[run])
            std::cout << i << ' ';
        std::cout << std::endl;
        std::cout << "goal: ";
        for (double i: goals[run])
            std::cout << i << ' ';
        std::cout << std::endl;


        // Set start state
        planner_ptr->SetStartState(start);
        if ((planner_name == "rrt") || (planner_name == "rrtconnect"))
        {
            planner_ptr->SetGoalState(goal);
        }


        double t=0, cost=0;
        int num_edges=0;

        bool plan_found = planner_ptr->Plan();
        auto planner_stats = planner_ptr->GetStats();

        if (plan_found)
        {

            time_vec.emplace_back(planner_stats.total_time_);
            all_maps_time_vec.emplace_back(planner_stats.total_time_);
            cost_vec.emplace_back(planner_stats.path_cost_);
            all_maps_cost_vec.emplace_back(planner_stats.path_cost_);
            num_edges_vec.emplace_back(planner_stats.num_evaluated_edges_);
            all_maps_num_edges_vec.emplace_back(planner_stats.num_evaluated_edges_);

            for (auto& [action, times] : planner_stats.action_eval_times_)
            {
                action_eval_times[action].insert(action_eval_times[action].end(), times.begin(), times.end());
                all_action_eval_times[action].insert(all_action_eval_times[action].end(), times.begin(), times.end());
            }

            threads_used_vec.emplace_back(planner_stats.num_threads_spawned_);
            cout << " | Time (s): " << planner_stats.total_time_
                 << " | Cost: " << planner_stats.path_cost_
                 << " | Length: " << planner_stats.path_length_
                 << " | State expansions: " << planner_stats.num_state_expansions_
                 << " | Lock time: " <<  planner_stats.lock_time_
                 << " | Expand time: " << planner_stats.cumulative_expansions_time_
                 << " | Threads: " << planner_stats.num_threads_spawned_ << "/" << planner_params["num_threads"] << endl;

            for (int tidx = 0; tidx < planner_params["num_threads"]; ++tidx)
                jobs_per_thread[tidx] += planner_stats.num_jobs_per_thread_[tidx];

            num_success++;
    
            cout << endl << "************************" << endl;
            cout << "Number of runs: " << num_runs << endl;
            cout << "Mean time: " << accumulate(time_vec.begin(), time_vec.end(), 0.0)/time_vec.size() << endl;
            cout << "Mean cost: " << accumulate(cost_vec.begin(), cost_vec.end(), 0.0)/cost_vec.size() << endl;
            cout << "Mean threads used: " << accumulate(threads_used_vec.begin(), threads_used_vec.end(), 0.0)/threads_used_vec.size() << "/" << planner_params["num_threads"] << endl;
            cout << "Mean evaluated edges: " << roundOff(accumulate(num_edges_vec.begin(), num_edges_vec.end(), 0.0)/double(num_edges_vec.size()), 2) << endl;
            // cout << endl << "------------- Mean jobs per thread -------------" << endl;
            // for (int tidx = 0; tidx < planner_params["num_threads"]; ++tidx)
            // {
            //     cout << "thread: " << tidx << " jobs: " << jobs_per_thread[tidx]/num_success << endl;
            // }
            // cout << "************************" << endl;

            // cout << endl << "------------- Mean action eval times -------------" << endl;
            // for (auto [action, times] : action_eval_times)
            // {
            //     cout << action << ": " << accumulate(times.begin(), times.end(), 0.0)/times.size() << endl;
            // }
            // cout << "************************" << endl;

            /// track logs
            start_log.conservativeResize(start_log.rows()+1, insat_params.lowD_dims_);
            goal_log.conservativeResize(goal_log.rows()+1, insat_params.lowD_dims_);
            for (int i=0; i<dof; ++i)
            {
                Eigen::Map<const VecDf> svec(&starts[run][0], dof);
                Eigen::Map<const VecDf> gvec(&goals[run][0], dof);
                start_log.bottomRows(1) = svec.transpose();
                goal_log.bottomRows(1) = gvec.transpose();
            }

            if ((planner_name == "insat") || (planner_name == "pinsat"))
            {
                std::shared_ptr<InsatPlanner> insat_planner = std::dynamic_pointer_cast<InsatPlanner>(planner_ptr);
                auto soln_traj = insat_planner->getSolutionTraj();
                auto samp_traj = sampleTrajectory(soln_traj.traj_, 5e-3);
                traj_log.conservativeResize(insat_params.lowD_dims_, traj_log.cols()+samp_traj.cols());
                traj_log.rightCols(samp_traj.cols()) = samp_traj;
            }
            else
            {
                auto plan = planner_ptr->GetPlan();
                plan_vec.emplace_back(plan);
            }


            if (visualize_plan)
            {
            }
    
        }
        else
        {
            cout << " | Plan not found!" << endl;
        }

        log_file << run << " " 
        << planner_stats.total_time_ << " " 
        << planner_stats.path_cost_<< " " 
        << planner_stats.path_length_<< " " 
        << planner_stats.num_state_expansions_<< " " 
        << planner_stats.num_evaluated_edges_<< " " 
        << planner_stats.num_threads_spawned_<< " " 
        << endl;
    }

    StateVarsType dummy_wp(6, -1);
    if ((planner_name == "insat") || (planner_name == "pinsat"))
    {
        traj_log.transposeInPlace();
        writeToCSVfile(traj_path, traj_log);
    }
    else
    {
        ofstream traj_fout("../logs/" + planner_name + "_abb_traj.txt");

        for (auto& p : plan_vec)
        {
            for (auto& wp : p)
            {
                for (auto& j : wp.state_)
                {
                    traj_fout << j << " ";
                }
                traj_fout << endl;
            }

            for (auto& j : dummy_wp)
            {
                traj_fout << j << " ";
            }
            traj_fout << endl;
        }
        
        traj_fout.close();

    }

    writeToCSVfile(starts_path, start_log);
    writeToCSVfile(goals_path, goal_log);


    cout << endl << "************ Global Stats ************" << endl;
    cout << "Success rate: " << double(num_success)/num_runs << endl;
    cout << "Mean time: " << accumulate(all_maps_time_vec.begin(), all_maps_time_vec.end(), 0.0)/all_maps_time_vec.size() << endl;
    cout << "Mean cost: " << accumulate(all_maps_cost_vec.begin(), all_maps_cost_vec.end(), 0.0)/all_maps_cost_vec.size() << endl;
    cout << "Mean evaluated edges: " << roundOff(accumulate(all_maps_num_edges_vec.begin(), all_maps_num_edges_vec.end(), 0.0)/double(all_maps_num_edges_vec.size()), 2) << endl;
    cout << endl << "************************" << endl;

    cout << endl << "------------- Mean action eval times -------------" << endl;
    for (auto [action, times] : all_action_eval_times)
    {
        cout << action << ": " << accumulate(times.begin(), times.end(), 0.0)/times.size() << endl;
    }
    cout << "************************" << endl;

}
<|MERGE_RESOLUTION|>--- conflicted
+++ resolved
@@ -341,11 +341,7 @@
 
 
     // Experiment parameters
-<<<<<<< HEAD
     int num_runs = 1000;
-=======
-    int num_runs = 803;
->>>>>>> 0902a122
     vector<int> scale_vec = {5, 5, 5, 10, 5};
     bool visualize_plan = true;
     bool load_starts_goals_from_file = true;
@@ -360,29 +356,18 @@
 
     ofstream log_file;
 
-<<<<<<< HEAD
-    // if ((planner_params["adaptive_opt"] == 1) && ((planner_name == "insat") || (planner_name == "pinsat")))
-    // {
-    //    log_file.open("../logs/log_" + planner_name + "_adaptive.txt"); 
-    // }
-    // else
-    // {
-   log_file.open("../logs/" + planner_name + "_" + to_string(num_threads) + ".txt"); 
-    // }
-=======
     if ((planner_params["smart_opt"] == 1) && ((planner_name == "insat") || (planner_name == "pinsat")))
     {
-        log_file.open("../logs/log_" + planner_name + "_smart.txt");
+        log_file.open("../logs/log_" + planner_name + "_smart_" + to_string(num_threads) + ".txt");
     }
     else if ((planner_params["adaptive_opt"] == 1) && ((planner_name == "insat") || (planner_name == "pinsat")))
     {
-       log_file.open("../logs/log_" + planner_name + "_adaptive.txt"); 
+       log_file.open("../logs/log_" + planner_name + "_adaptive_" + to_string(num_threads) + ".txt"); 
     }
     else
     {
-       log_file.open("../logs/log_" + planner_name + ".txt"); 
-    }
->>>>>>> 0902a122
+        log_file.open("../logs/" + planner_name + "_" + to_string(num_threads) + ".txt");    
+    }
 
     if ((planner_name == "rrt") || (planner_name == "rrtconnect"))
     {
@@ -448,10 +433,7 @@
     vector<vector<PlanElement>> plan_vec;
 
     int run_offset = 0;
-<<<<<<< HEAD
     num_runs = starts.size();
-=======
->>>>>>> 0902a122
     for (int run = run_offset; run < run_offset+num_runs; ++run)
     {
         // Set goal conditions
